use std::{fs, path::Path, process, str};

use colour::e_red;
use once_cell::sync::Lazy;

use crate::{dependency::Dependency, CasperOverrides, ARGS, FAILURE_EXIT_CODE};

pub static CL_CONTRACT: Lazy<Dependency> =
    Lazy::new(|| Dependency::new("casper-contract", "1.4.2"));
pub static CL_TYPES: Lazy<Dependency> = Lazy::new(|| Dependency::new("casper-types", "1.4.4"));
pub static CL_ENGINE_TEST_SUPPORT: Lazy<Dependency> =
    Lazy::new(|| Dependency::new("casper-engine-test-support", "2.0.2"));
pub static CL_EXECUTION_ENGINE: Lazy<Dependency> =
    Lazy::new(|| Dependency::new("casper-execution-engine", "1.4.2"));
<<<<<<< HEAD
pub static PATCH_SECTION: Lazy<String> = Lazy::new(|| match ARGS.casper_overrides() {
    Some(CasperOverrides::WorkspacePath(path)) => {
=======
pub static PATCH_SECTION: Lazy<String> = Lazy::new(|| match ARGS.workspace_path() {
    Some(workspace_path) => {
>>>>>>> 02a341cb
        format!(
            r#"[patch.crates-io]
casper-contract = {{ path = "{0}/smart_contracts/contract" }}
casper-engine-test-support = {{ path = "{0}/execution_engine_testing/test_support" }}
casper-execution-engine = {{ path = "{0}/execution_engine" }}
casper-types = {{ path = "{0}/types" }}
"#,
            path.display()
        )
    }
    Some(CasperOverrides::GitRepo { url, branch }) => {
        format!(
            r#"[patch.crates-io]
casper-contract = {{ git = "{0}", branch = "{1}" }}
casper-engine-test-support = {{ git = "{0}", branch = "{1}" }}
casper-execution-engine = {{ git = "{0}", branch = "{1}" }}
casper-types = {{ git = "{0}", branch = "{1}" }}
"#,
            url, branch
        )
    }
    None => String::new(),
});

pub fn print_error_and_exit(msg: &str) -> ! {
    e_red!("error");
    eprintln!("{}", msg);
    process::exit(FAILURE_EXIT_CODE)
}

pub fn create_dir_all<P: AsRef<Path>>(path: P) {
    if let Err(error) = fs::create_dir_all(path.as_ref()) {
        print_error_and_exit(&format!(
            ": failed to create '{}': {}",
            path.as_ref().display(),
            error
        ));
    }
}

pub fn write_file<P: AsRef<Path>, C: AsRef<[u8]>>(path: P, contents: C) {
    if let Err(error) = fs::write(path.as_ref(), contents) {
        print_error_and_exit(&format!(
            ": failed to write to '{}': {}",
            path.as_ref().display(),
            error
        ));
    }
}

#[cfg(test)]
pub mod tests {
    use reqwest::blocking;
    use toml::Value;

    use super::*;

    const CL_CONTRACT_TOML_URL: &str =
        "https://raw.githubusercontent.com/casper-network/casper-node/dev/smart_contracts/contract/Cargo.toml";
    const CL_TYPES_TOML_URL: &str =
        "https://raw.githubusercontent.com/casper-network/casper-node/dev/types/Cargo.toml";
    const CL_ENGINE_TEST_SUPPORT_TOML_URL: &str =
        "https://raw.githubusercontent.com/casper-network/casper-node/dev/execution_engine_testing/test_support/Cargo.toml";
    const CL_EXECUTION_ENGINE_TOML_URL: &str =
        "https://raw.githubusercontent.com/casper-network/casper-node/dev/execution_engine/Cargo.toml";
    const PACKAGE_FIELD_NAME: &str = "package";
    const VERSION_FIELD_NAME: &str = "version";

    /// Checks the version of the package specified by the Cargo.toml at `toml_path` is equal to
    /// the hard-coded one specified in `dep.version()`.
    pub fn check_package_version(dep: &Dependency, toml_url: &str) {
        let toml_contents = blocking::get(toml_url)
            .unwrap_or_else(|error| {
                panic!(
                    "should get Cargo.toml for {} from GitHub: {}",
                    dep.name(),
                    error
                )
            })
            .text()
            .unwrap_or_else(|error| {
                panic!("should parse Cargo.toml for {}: {}", dep.name(), error)
            });

        let toml = toml_contents.parse::<Value>().unwrap();

        let expected_version = toml[PACKAGE_FIELD_NAME][VERSION_FIELD_NAME]
            .as_str()
            .unwrap();
        // If this fails, ensure `dep.version()` is updated to match the value in the Cargo.toml at
        // `toml_url`.
        assert_eq!(
            expected_version,
            dep.version(),
            "\n\nEnsure local version of {:?} is updated to {} as defined in {}\n\n",
            dep,
            expected_version,
            toml_url
        );
    }

    #[test]
    fn check_cl_contract_version() {
        check_package_version(&*CL_CONTRACT, CL_CONTRACT_TOML_URL);
    }

    #[test]
    #[ignore]
    fn check_cl_types_version() {
        check_package_version(&*CL_TYPES, CL_TYPES_TOML_URL);
    }

    #[test]
    #[ignore]
    fn check_cl_engine_test_support_version() {
        check_package_version(&*CL_ENGINE_TEST_SUPPORT, CL_ENGINE_TEST_SUPPORT_TOML_URL);
    }

    #[test]
    fn check_cl_execution_engine_version() {
        check_package_version(&*CL_EXECUTION_ENGINE, CL_EXECUTION_ENGINE_TOML_URL);
    }
}<|MERGE_RESOLUTION|>--- conflicted
+++ resolved
@@ -12,13 +12,8 @@
     Lazy::new(|| Dependency::new("casper-engine-test-support", "2.0.2"));
 pub static CL_EXECUTION_ENGINE: Lazy<Dependency> =
     Lazy::new(|| Dependency::new("casper-execution-engine", "1.4.2"));
-<<<<<<< HEAD
 pub static PATCH_SECTION: Lazy<String> = Lazy::new(|| match ARGS.casper_overrides() {
     Some(CasperOverrides::WorkspacePath(path)) => {
-=======
-pub static PATCH_SECTION: Lazy<String> = Lazy::new(|| match ARGS.workspace_path() {
-    Some(workspace_path) => {
->>>>>>> 02a341cb
         format!(
             r#"[patch.crates-io]
 casper-contract = {{ path = "{0}/smart_contracts/contract" }}
